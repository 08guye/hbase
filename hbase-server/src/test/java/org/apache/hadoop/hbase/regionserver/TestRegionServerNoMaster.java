/**
 *
 * Licensed to the Apache Software Foundation (ASF) under one
 * or more contributor license agreements.  See the NOTICE file
 * distributed with this work for additional information
 * regarding copyright ownership.  The ASF licenses this file
 * to you under the Apache License, Version 2.0 (the
 * "License"); you may not use this file except in compliance
 * with the License.  You may obtain a copy of the License at
 *
 *     http://www.apache.org/licenses/LICENSE-2.0
 *
 * Unless required by applicable law or agreed to in writing, software
 * distributed under the License is distributed on an "AS IS" BASIS,
 * WITHOUT WARRANTIES OR CONDITIONS OF ANY KIND, either express or implied.
 * See the License for the specific language governing permissions and
 * limitations under the License.
 */

package org.apache.hadoop.hbase.regionserver;

import java.io.IOException;

import org.apache.commons.logging.Log;
import org.apache.commons.logging.LogFactory;
import org.apache.hadoop.hbase.HBaseTestingUtility;
import org.apache.hadoop.hbase.HConstants;
import org.apache.hadoop.hbase.HRegionInfo;
import org.apache.hadoop.hbase.HTableDescriptor;
import org.apache.hadoop.hbase.NotServingRegionException;
import org.apache.hadoop.hbase.ServerName;
import org.apache.hadoop.hbase.TableName;
import org.apache.hadoop.hbase.client.Put;
import org.apache.hadoop.hbase.client.RegionLocator;
import org.apache.hadoop.hbase.client.Table;
import org.apache.hadoop.hbase.master.HMaster;
import org.apache.hadoop.hbase.shaded.protobuf.ProtobufUtil;
import org.apache.hadoop.hbase.shaded.protobuf.RequestConverter;
import org.apache.hadoop.hbase.shaded.protobuf.generated.AdminProtos;
import org.apache.hadoop.hbase.shaded.protobuf.generated.AdminProtos.CloseRegionRequest;
import org.apache.hadoop.hbase.regionserver.handler.OpenRegionHandler;
import org.apache.hadoop.hbase.testclassification.MediumTests;
import org.apache.hadoop.hbase.testclassification.RegionServerTests;
import org.apache.hadoop.hbase.util.JVMClusterUtil.RegionServerThread;
import org.apache.hadoop.hbase.util.Threads;
import org.apache.hadoop.hbase.zookeeper.MetaTableLocator;
import org.apache.hadoop.hbase.zookeeper.ZooKeeperWatcher;
import org.junit.AfterClass;
import org.junit.Assert;
import org.junit.BeforeClass;
import org.junit.Test;
import org.junit.experimental.categories.Category;


/**
 * Tests on the region server, without the master.
 */
@Category({RegionServerTests.class, MediumTests.class})
public class TestRegionServerNoMaster {

  private static final Log LOG = LogFactory.getLog(TestRegionServerNoMaster.class);
  private static final int NB_SERVERS = 1;
  private static Table table;
  private static final byte[] row = "ee".getBytes();

  private static HRegionInfo hri;

  private static byte[] regionName;
  private static final HBaseTestingUtility HTU = new HBaseTestingUtility();


  @BeforeClass
  public static void before() throws Exception {
    HTU.startMiniCluster(NB_SERVERS);
    final TableName tableName = TableName.valueOf(TestRegionServerNoMaster.class.getSimpleName());

    // Create table then get the single region for our new table.
    table = HTU.createTable(tableName,HConstants.CATALOG_FAMILY);
    Put p = new Put(row);
    p.addColumn(HConstants.CATALOG_FAMILY, row, row);
    table.put(p);

    try (RegionLocator locator = HTU.getConnection().getRegionLocator(tableName)) {
      hri = locator.getRegionLocation(row, false).getRegionInfo();
    }
    regionName = hri.getRegionName();

    stopMasterAndAssignMeta(HTU);
  }

  public static void stopMasterAndAssignMeta(HBaseTestingUtility HTU)
      throws IOException, InterruptedException {
    // Stop master
    HMaster master = HTU.getHBaseCluster().getMaster();
    Thread masterThread = HTU.getHBaseCluster().getMasterThread();
    ServerName masterAddr = master.getServerName();
    master.stopMaster();

    LOG.info("Waiting until master thread exits");
    while (masterThread != null && masterThread.isAlive()) {
      Threads.sleep(100);
    }

    HRegionServer.TEST_SKIP_REPORTING_TRANSITION = true;
    // Master is down, so is the meta. We need to assign it somewhere
    // so that regions can be assigned during the mocking phase.
    HRegionServer hrs = HTU.getHBaseCluster()
      .getLiveRegionServerThreads().get(0).getRegionServer();
    ZooKeeperWatcher zkw = hrs.getZooKeeper();
    MetaTableLocator mtl = new MetaTableLocator();
    ServerName sn = mtl.getMetaRegionLocation(zkw);
    if (sn != null && !masterAddr.equals(sn)) {
      return;
    }

    ProtobufUtil.openRegion(null, hrs.getRSRpcServices(),
      hrs.getServerName(), HRegionInfo.FIRST_META_REGIONINFO);
    while (true) {
      sn = mtl.getMetaRegionLocation(zkw);
      if (sn != null && sn.equals(hrs.getServerName())
          && hrs.onlineRegions.containsKey(
              HRegionInfo.FIRST_META_REGIONINFO.getEncodedName())) {
        break;
      }
      Thread.sleep(100);
    }
  }

  /** Flush the given region in the mini cluster. Since no master, we cannot use HBaseAdmin.flush() */
  public static void flushRegion(HBaseTestingUtility HTU, HRegionInfo regionInfo) throws IOException {
    for (RegionServerThread rst : HTU.getMiniHBaseCluster().getRegionServerThreads()) {
      Region region = rst.getRegionServer().getRegionByEncodedName(regionInfo.getEncodedName());
      if (region != null) {
        region.flush(true);
        return;
      }
    }
    throw new IOException("Region to flush cannot be found");
  }

  @AfterClass
  public static void afterClass() throws Exception {
    HRegionServer.TEST_SKIP_REPORTING_TRANSITION = false;
    table.close();
    HTU.shutdownMiniCluster();
  }

  private static HRegionServer getRS() {
    return HTU.getHBaseCluster().getLiveRegionServerThreads().get(0).getRegionServer();
  }


  public static void openRegion(HBaseTestingUtility HTU, HRegionServer rs, HRegionInfo hri)
      throws Exception {
    AdminProtos.OpenRegionRequest orr =
      RequestConverter.buildOpenRegionRequest(rs.getServerName(), hri, null, null, null);
    AdminProtos.OpenRegionResponse responseOpen = rs.rpcServices.openRegion(null, orr);

    Assert.assertTrue(responseOpen.getOpeningStateCount() == 1);
    Assert.assertTrue(responseOpen.getOpeningState(0).
        equals(AdminProtos.OpenRegionResponse.RegionOpeningState.OPENED));


    checkRegionIsOpened(HTU, rs, hri);
  }

  public static void checkRegionIsOpened(HBaseTestingUtility HTU, HRegionServer rs,
      HRegionInfo hri) throws Exception {
    while (!rs.getRegionsInTransitionInRS().isEmpty()) {
      Thread.sleep(1);
    }

    Assert.assertTrue(rs.getRegion(hri.getRegionName()).isAvailable());
  }

  public static void closeRegion(HBaseTestingUtility HTU, HRegionServer rs, HRegionInfo hri)
      throws Exception {
    AdminProtos.CloseRegionRequest crr = ProtobufUtil.buildCloseRegionRequest(
<<<<<<< HEAD
      rs.getServerName(), hri.getRegionName());
=======
      rs.getServerName(), hri.getEncodedName(), null);
>>>>>>> 82a9cec5
    AdminProtos.CloseRegionResponse responseClose = rs.rpcServices.closeRegion(null, crr);
    Assert.assertTrue(responseClose.getClosed());
    checkRegionIsClosed(HTU, rs, hri);
  }

  public static void checkRegionIsClosed(HBaseTestingUtility HTU, HRegionServer rs,
      HRegionInfo hri) throws Exception {
    while (!rs.getRegionsInTransitionInRS().isEmpty()) {
      Thread.sleep(1);
    }

    try {
      Assert.assertFalse(rs.getRegion(hri.getRegionName()).isAvailable());
    } catch (NotServingRegionException expected) {
      // That's how it work: if the region is closed we have an exception.
    }
  }

  /**
   * Close the region without using ZK
   */
  private void closeRegionNoZK() throws Exception {
    // no transition in ZK
    AdminProtos.CloseRegionRequest crr =
        ProtobufUtil.buildCloseRegionRequest(getRS().getServerName(), regionName);
    AdminProtos.CloseRegionResponse responseClose = getRS().rpcServices.closeRegion(null, crr);
    Assert.assertTrue(responseClose.getClosed());

    // now waiting & checking. After a while, the transition should be done and the region closed
    checkRegionIsClosed(HTU, getRS(), hri);
  }


  @Test(timeout = 60000)
  public void testCloseByRegionServer() throws Exception {
    closeRegionNoZK();
    openRegion(HTU, getRS(), hri);
  }

  @Test(timeout = 60000)
  public void testMultipleCloseFromMaster() throws Exception {
    for (int i = 0; i < 10; i++) {
      AdminProtos.CloseRegionRequest crr =
          ProtobufUtil.buildCloseRegionRequest(getRS().getServerName(), regionName);
      try {
        AdminProtos.CloseRegionResponse responseClose = getRS().rpcServices.closeRegion(null, crr);
        Assert.assertTrue("request " + i + " failed",
            responseClose.getClosed() || responseClose.hasClosed());
      } catch (org.apache.hadoop.hbase.shaded.com.google.protobuf.ServiceException se) {
        Assert.assertTrue("The next queries may throw an exception.", i > 0);
      }
    }

    checkRegionIsClosed(HTU, getRS(), hri);

    openRegion(HTU, getRS(), hri);
  }

  /**
   * Test that if we do a close while opening it stops the opening.
   */
  @Test(timeout = 60000)
  public void testCancelOpeningWithoutZK() throws Exception {
    // We close
    closeRegionNoZK();
    checkRegionIsClosed(HTU, getRS(), hri);

    // Let do the initial steps, without having a handler
    getRS().getRegionsInTransitionInRS().put(hri.getEncodedNameAsBytes(), Boolean.TRUE);

    // That's a close without ZK.
    AdminProtos.CloseRegionRequest crr =
        ProtobufUtil.buildCloseRegionRequest(getRS().getServerName(), regionName);
    try {
      getRS().rpcServices.closeRegion(null, crr);
      Assert.assertTrue(false);
    } catch (org.apache.hadoop.hbase.shaded.com.google.protobuf.ServiceException expected) {
    }

    // The state in RIT should have changed to close
    Assert.assertEquals(Boolean.FALSE, getRS().getRegionsInTransitionInRS().get(
        hri.getEncodedNameAsBytes()));

    // Let's start the open handler
    HTableDescriptor htd = getRS().tableDescriptors.get(hri.getTable());

    getRS().service.submit(new OpenRegionHandler(getRS(), getRS(), hri, htd));

    // The open handler should have removed the region from RIT but kept the region closed
    checkRegionIsClosed(HTU, getRS(), hri);

    openRegion(HTU, getRS(), hri);
  }

  /**
   * Tests an on-the-fly RPC that was scheduled for the earlier RS on the same port
   * for openRegion. The region server should reject this RPC. (HBASE-9721)
   */
  @Test
  public void testOpenCloseRegionRPCIntendedForPreviousServer() throws Exception {
    Assert.assertTrue(getRS().getRegion(regionName).isAvailable());

    ServerName sn = getRS().getServerName();
    ServerName earlierServerName = ServerName.valueOf(sn.getHostname(), sn.getPort(), 1);

    try {
      CloseRegionRequest request = ProtobufUtil.buildCloseRegionRequest(earlierServerName, regionName);
      getRS().getRSRpcServices().closeRegion(null, request);
      Assert.fail("The closeRegion should have been rejected");
    } catch (org.apache.hadoop.hbase.shaded.com.google.protobuf.ServiceException se) {
      Assert.assertTrue(se.getCause() instanceof IOException);
      Assert.assertTrue(se.getCause().getMessage().contains("This RPC was intended for a different server"));
    }

    //actual close
    closeRegionNoZK();
    try {
      AdminProtos.OpenRegionRequest orr = RequestConverter.buildOpenRegionRequest(
        earlierServerName, hri, null, null, null);
      getRS().getRSRpcServices().openRegion(null, orr);
      Assert.fail("The openRegion should have been rejected");
    } catch (org.apache.hadoop.hbase.shaded.com.google.protobuf.ServiceException se) {
      Assert.assertTrue(se.getCause() instanceof IOException);
      Assert.assertTrue(se.getCause().getMessage().contains("This RPC was intended for a different server"));
    } finally {
      openRegion(HTU, getRS(), hri);
    }
  }
}<|MERGE_RESOLUTION|>--- conflicted
+++ resolved
@@ -176,11 +176,7 @@
   public static void closeRegion(HBaseTestingUtility HTU, HRegionServer rs, HRegionInfo hri)
       throws Exception {
     AdminProtos.CloseRegionRequest crr = ProtobufUtil.buildCloseRegionRequest(
-<<<<<<< HEAD
-      rs.getServerName(), hri.getRegionName());
-=======
       rs.getServerName(), hri.getEncodedName(), null);
->>>>>>> 82a9cec5
     AdminProtos.CloseRegionResponse responseClose = rs.rpcServices.closeRegion(null, crr);
     Assert.assertTrue(responseClose.getClosed());
     checkRegionIsClosed(HTU, rs, hri);
